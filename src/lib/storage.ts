--- conflicted
+++ resolved
@@ -110,17 +110,11 @@
       const file = arg1;
       const filePath = `${Date.now()}_${file.name}`;
       const { error } = await supabase.storage
-<<<<<<< HEAD
         .from('avatars')
         .upload(filePath, file, { upsert: true });
       if (error) throw error;
       const { data } = supabase.storage.from('avatars').getPublicUrl(filePath);
-=======
-        .from('profile_photos')
-        .upload(filePath, file, { upsert: true });
-      if (error) throw error;
-      const { data } = supabase.storage.from('profile_photos').getPublicUrl(filePath);
->>>>>>> 72f9ab57
+
       return data.publicUrl;
     } else {
       const userId = arg1;
@@ -141,17 +135,10 @@
 export async function uploadBannerImage(file: File): Promise<string> {
   const filePath = `${Date.now()}_${file.name}`;
   const { error } = await supabase.storage
-<<<<<<< HEAD
     .from('banner')
     .upload(filePath, file, { upsert: true });
   if (error) throw error;
   const { data } = supabase.storage.from('banner').getPublicUrl(filePath);
-=======
-    .from('cover_photos')
-    .upload(filePath, file, { upsert: true });
-  if (error) throw error;
-  const { data } = supabase.storage.from('cover_photos').getPublicUrl(filePath);
->>>>>>> 72f9ab57
   return data.publicUrl;
 }
 
